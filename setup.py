from pathlib import Path
from setuptools import setup, find_packages

parent_dir = Path(__file__).resolve().parent

setup(
    name="prettymapp",
    version="0.0.1",
    author="Christoph Rieke",
    author_email="christoph.k.rieke@gmail.com",
    description="",
<<<<<<< HEAD
    long_description=parent_dir.joinpath("README.md").read_text(encoding='utf-8'),
=======
    long_description=parent_dir.joinpath("README.md").read_text(encoding="utf-8"),
>>>>>>> 68e66522
    long_description_content_type="text/markdown",
    url="https://github.com/chrieke/prettymapp",
    license="MIT",
    packages=find_packages(exclude=("tests", "streamlit-prettymapp")),
    package_data={"": ["fonts/PermanentMarker-Regular.ttf"]},
    include_package_data=True,
    zip_safe=False,
    install_requires=parent_dir.joinpath("requirements.txt").read_text(encoding="utf-8").splitlines(),
    classifiers=[
        "Programming Language :: Python :: 3",
        "License :: OSI Approved :: MIT License",
        "Operating System :: OS Independent",
        "Development Status :: 4 - Beta",
        "Intended Audience :: Developers",
    ],
    python_requires=">=3.6",
)<|MERGE_RESOLUTION|>--- conflicted
+++ resolved
@@ -9,11 +9,7 @@
     author="Christoph Rieke",
     author_email="christoph.k.rieke@gmail.com",
     description="",
-<<<<<<< HEAD
     long_description=parent_dir.joinpath("README.md").read_text(encoding='utf-8'),
-=======
-    long_description=parent_dir.joinpath("README.md").read_text(encoding="utf-8"),
->>>>>>> 68e66522
     long_description_content_type="text/markdown",
     url="https://github.com/chrieke/prettymapp",
     license="MIT",
